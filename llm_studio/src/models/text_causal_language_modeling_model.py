import logging
from dataclasses import dataclass
from typing import Any, Dict, Literal, Optional

import torch
import torch.nn as nn
from peft import LoraConfig, get_peft_model
from transformers import (
    AutoConfig,
    AutoModelForCausalLM,
    AutoModelForSequenceClassification,
    AutoTokenizer,
    StoppingCriteria,
    StoppingCriteriaList,
)
from transformers.generation.utils import GenerationMixin
from transformers.models.gpt_neox.modeling_gpt_neox import (
    GPTNeoXConfig,
    GPTNeoXModel,
    GPTNeoXPreTrainedModel,
)
from transformers.utils import ModelOutput
from transformers.utils import logging as transformers_logging

from llm_studio.src.utils.data_utils import batch_padding
from llm_studio.src.utils.modeling_utils import create_nlp_backbone

logger = logging.getLogger(__name__)


class ValueHead(nn.Module):
    """
    The ValueHead class implements a head for GPT2 that returns a scalar for each
    output token.

    Based on the implementation of trl library:
    https://github.com/lvwerra/trl/blob/main/trl/models/modeling_value_head.py
    """

    def __init__(self, config):
        super().__init__()
        if not hasattr(config, "summary_dropout_prob"):
            summary_dropout_prob = 0.1
        else:
            summary_dropout_prob = config.summary_dropout_prob

        self.dropout = (
            nn.Dropout(summary_dropout_prob) if summary_dropout_prob else nn.Identity()
        )

        # some models such as OPT have a projection layer before the word embeddings
        # e.g. OPT-350m
        if hasattr(config, "word_embed_proj_dim"):
            hidden_size = config.word_embed_proj_dim
        else:
            hidden_size = config.hidden_size

        self.summary = nn.Linear(hidden_size, 1)

    def forward(self, hidden_states):
        output = self.dropout(hidden_states)

        # For now force upcast in fp32 if needed. Let's keep the
        # output in fp32 for numerical stability.
        if output.dtype != self.summary.weight.dtype:
            output = output.to(self.summary.weight.dtype)

        output = self.summary(output)
        return output


class TokenStoppingCriteria(StoppingCriteria):
    """
    Stopping criteria based on tokens.
    Will stop generation when each generated sample contains at least one of the
    stop_word_ids.
    """

    def __init__(self, stop_word_ids, prompt_input_ids_len):
        super().__init__()
        self.prompt_input_ids_len = prompt_input_ids_len
        if stop_word_ids is None:
            stop_word_ids = []
        self.stop_word_ids = stop_word_ids

    def should_stop(
        self,
        generated_ids: torch.LongTensor,
        stop_word_id: torch.Tensor,
    ):
        if len(stop_word_id.shape) == 0:
            return (
                torch.mean(((generated_ids == stop_word_id).sum(1) > 0).float()) == 1
            ).item()
        else:
            return (
                self.get_num_vector_found_in_matrix_rows(stop_word_id, generated_ids)
                == generated_ids.shape[0]
            )

    @staticmethod
    def get_num_vector_found_in_matrix_rows(vector, matrix):
        """
        Count the number of times a vector is found in a matrix row.
        If the vector is found in a row, the search stops and the next row is searched.
        """
        assert len(vector.shape) == 1
        assert len(matrix.shape) == 2

        found = 0
        for row in matrix:
            # stride through the vector
            for i in range(len(row) - len(vector) + 1):
                # check if the vector contains the tensor
                if torch.all(row[i : i + len(vector)] == vector):
                    found += 1
                    break

        return found

    def __call__(
        self, input_ids: torch.LongTensor, scores: torch.FloatTensor, **kwargs
    ):
        generated_ids = input_ids[:, self.prompt_input_ids_len :]
        for stop_word_id in self.stop_word_ids:
            if self.should_stop(generated_ids, stop_word_id.to(generated_ids.device)):
                if generated_ids.shape[1] == 1:
                    logger.warning(
                        f"Stopping criteria triggered for {stop_word_id} at first "
                        "generated token."
                    )
                return True
        return False


class Model(nn.Module):
    """
    Model for causal language modeling problem type.
    """

    def __init__(self, cfg: Any):
        """
        Args:
            cfg: config with all the hyperparameters
        """

        super(Model, self).__init__()

        self.cfg = cfg
        kwargs = {}

        self.backbone, self.backbone_config = create_nlp_backbone(
            cfg, model_class=AutoModelForCausalLM, kwargs=kwargs
        )

        if cfg.training.lora:
            lora_config = LoraConfig(
                r=cfg.training.lora_r,
                lora_alpha=cfg.training.lora_alpha,
                target_modules=cfg.training.lora_target_modules.split(",")
                if cfg.training.lora_target_modules
                else None,
                lora_dropout=cfg.training.lora_dropout,
                bias="none",
                task_type="CAUSAL_LM",
            )
            if cfg.architecture.gradient_checkpointing:
                self.backbone.enable_input_require_grads()
            self.backbone = get_peft_model(self.backbone, lora_config)
            self.backbone.print_trainable_parameters()

<<<<<<< HEAD
        if self.cfg.training.use_rlhf:
            self.value_head = ValueHead(self.backbone_config)
            self.value_head.summary.bias.data.zero_()
=======
        self.loss_fn = self.cfg.training.loss_class.get(
            self.cfg.training.loss_function
        )(self.cfg)
>>>>>>> a9938811

    def generate(self, batch: Dict, cfg: Any, remove_prompt=False):
        pad_token_id = (
            self.backbone.config.pad_token_id or self.backbone.config.eos_token_id
        )

        if "prompt_attention_mask" in batch:
            mask_key = "prompt_attention_mask"
            pad_keys = [
                "input_ids",
                "attention_mask",
                "prompt_input_ids",
                "prompt_attention_mask",
            ]
        else:
            mask_key = "attention_mask"
            pad_keys = [
                "input_ids",
                "attention_mask",
            ]

        batch = batch_padding(
            self.cfg,
            batch,
            self.training,
            mask_key=mask_key,
            pad_keys=pad_keys,
        )

        if "prompt_attention_mask" in batch:
            input_ids = batch["prompt_input_ids"]
            attention_mask = batch["prompt_attention_mask"]
        else:
            input_ids = batch["input_ids"]
            attention_mask = batch["attention_mask"]

        # Adding GenerationMixin type annotation for faster lookup
        generation_function: GenerationMixin.generate = self.backbone.generate

        verbosity = transformers_logging.get_verbosity()
        stopping_criteria = StoppingCriteriaList(
            [
                TokenStoppingCriteria(
                    stop_word_ids=self.cfg.tokenizer._stop_words_ids,
                    prompt_input_ids_len=input_ids.shape[1],
                )
            ]
        )

        # The KL-div estimation assumes sampling and specific settings
        if self.training and cfg.training.use_rlhf:
            do_sample = True
            temperature = cfg.training.ppo_generate_temperature
            top_k = 0.0
            top_p = 1.0
            repetition_penalty = 1.0
        else:
            do_sample = cfg.prediction.do_sample
            temperature = float(cfg.prediction.temperature)
            top_k = cfg.prediction.top_k
            top_p = float(cfg.prediction.top_p)
            repetition_penalty = float(cfg.prediction.repetition_penalty)

        transformers_logging.set_verbosity_error()
        output = generation_function(
            inputs=input_ids,
            attention_mask=attention_mask,
            pad_token_id=pad_token_id,
            min_new_tokens=cfg.prediction.min_length_inference,
            max_new_tokens=cfg.prediction.max_length_inference,
            do_sample=do_sample,
            num_beams=cfg.prediction.num_beams,
            temperature=temperature,
            repetition_penalty=repetition_penalty,
            top_k=top_k,
            top_p=top_p,
            stopping_criteria=stopping_criteria,
            renormalize_logits=True,
            return_dict_in_generate=False,
            use_cache=True,
        )
        transformers_logging.set_verbosity(verbosity)

        if remove_prompt:
            # remove the prompt tokens
            output = output[:, input_ids.shape[1] :]
        else:
            # Mask the prompt tokens
            output[:, : input_ids.shape[1]] = pad_token_id

        return output

    def forward(
        self,
        batch: Dict,
        calculate_loss: bool = True,
        generate: bool = False,
        padding: bool = True,
        is_ref_model: bool = False,
    ) -> Dict:
        outputs: Dict = {}

        kwargs = {}

        if self.training and self.cfg.training.use_rlhf:
            kwargs["output_hidden_states"] = True

        mask_key = "attention_mask"
        pad_keys = [
            "input_ids",
            "attention_mask",
            "special_tokens_mask",
            "labels",
        ]

        if padding:
            batch = batch_padding(
                self.cfg,
                batch,
                self.training,
                mask_key=mask_key,
                pad_keys=pad_keys,
            )
<<<<<<< HEAD

        output = self.backbone(
            input_ids=batch["input_ids"],
            attention_mask=batch["attention_mask"],
            labels=batch["labels"] if "labels" in batch else None,
            **kwargs,
        )
        if calculate_loss and not is_ref_model:
            outputs["loss"] = output.loss

        if self.training and self.cfg.training.use_rlhf:
            last_hidden_state = output.hidden_states[-1]

            # force upcast in fp32 if logits are in half-precision
            if output.logits.dtype != torch.float32:
                output.logits = output.logits.float()

            outputs["logits"] = output.logits
            outputs["value"] = (
                self.value_head(last_hidden_state).squeeze(-1)
                if not is_ref_model
                else None
            )
=======
            output = self.backbone(
                input_ids=batch["input_ids"],
                attention_mask=batch["attention_mask"],
            )

            if calculate_loss:
                loss = self.loss_fn(output.logits, batch["labels"])
                outputs["loss"] = loss
>>>>>>> a9938811

        if not self.training or generate:
            outputs["predicted_answer_ids"] = (
                self.generate(batch, self.cfg).detach().cpu()
            )
        return outputs


class GPTNeoXRewardModelConfig(GPTNeoXConfig):
    model_type = "gpt_neox_reward_model"

    pooling: Literal["mean", "last"]

    def __init__(
        self,
        pooling: Literal["mean", "last"] = "last",
        **kwargs,
    ):
        super().__init__(**kwargs)
        self.pooling = pooling or "last"


@dataclass
class GPTNeoXRewardModelOutput(ModelOutput):
    """
    Reward model output.

    Args:
        logits (`torch.FloatTensor` of shape `(batch_size, 1)`):
            Reward score
    """

    logits: torch.FloatTensor = None


class GPTNeoXRewardModel(GPTNeoXPreTrainedModel):
    config_class = GPTNeoXRewardModelConfig

    def __init__(self, config):
        if type(config) == GPTNeoXConfig:
            # When a normal GPTNeoX was loaded it will be converted into a reward model.
            # The direct `type(config) == GPTNeoXConfig` comparison is used (instead of
            # `isinstance()`) since the configuration class of the reward model is also
            # derived form `GPTNeoXConfig`.
            config = GPTNeoXRewardModelConfig.from_dict(config.to_dict())
        super().__init__(config)

        self.gpt_neox = GPTNeoXModel(config)
        self.out_proj = nn.Linear(config.hidden_size, 1)
        self.pooling = config.pooling

    def forward(
        self,
        input_ids,
        attention_mask: Optional[torch.FloatTensor] = None,
        inputs_embeds: Optional[torch.FloatTensor] = None,
        head_mask: Optional[torch.FloatTensor] = None,
        use_cache: Optional[bool] = None,
        return_dict: Optional[bool] = True,
    ) -> GPTNeoXRewardModelOutput:
        outputs = self.gpt_neox(
            input_ids,
            attention_mask=attention_mask,
            head_mask=head_mask,
            inputs_embeds=inputs_embeds,
            use_cache=use_cache,
            return_dict=return_dict,
        )

        hidden_states = outputs[0]
        if self.pooling == "mean":
            if attention_mask is None:
                pooled = hidden_states.mean(dim=1)
            else:
                pooled = (hidden_states * attention_mask).sum(
                    dim=1
                ) / attention_mask.sum(dim=1)
        elif self.pooling == "last":
            if attention_mask is None:
                pooled = hidden_states[:, -1]
            else:
                last_idx = attention_mask.cumsum(dim=1).argmax(dim=1)
                pooled = hidden_states.gather(
                    1, last_idx.view(-1, 1, 1).expand(-1, 1, hidden_states.size(-1))
                ).squeeze(1)
        else:
            raise ValueError(f"Unknown pooling method: {self.pooling}")

        logits = self.out_proj(pooled)

        if not return_dict:
            return (logits,) + outputs[1:]

        return GPTNeoXRewardModelOutput(logits=logits)


class RewardModel(nn.Module):
    def __init__(self, cfg):
        super(RewardModel, self).__init__()

        AutoConfig.register("gpt_neox_reward_model", GPTNeoXRewardModelConfig)
        AutoModelForSequenceClassification.register(
            GPTNeoXRewardModelConfig, GPTNeoXRewardModel
        )

        self.cfg = cfg
        self.model_name = cfg.training.reward_model
        self.device = cfg.environment._device
        self.model = AutoModelForSequenceClassification.from_pretrained(
            self.model_name,
            torch_dtype=torch.float16,
        ).to(self.device)
        self.tokenizer = AutoTokenizer.from_pretrained(
            self.model_name, max_model_input_sizes=2048
        )

    def get_score(
        self,
        prompts=None,
        answers=None,
    ):
        scores = []
        for prompt, answer in zip(prompts, answers):
            if self.model_name == "OpenAssistant/reward-model-deberta-v3-large-v2":
                inputs = self.tokenizer(
                    " ".join(prompt.split("<|endoftext|>")),
                    answer,
                    return_tensors="pt",
                    max_length=2048,
                ).to(self.device)
            elif self.model_name in [
                "OpenAssistant/oasst-rm-2.1-pythia-1.4b-epoch-2.5",
                "OpenAssistant/oasst-rm-2-pythia-6.9b-epoch-1",
            ]:
                prompt = prompt.split("<|endoftext|>")

                input_text = ""

                for i, prompt_part in enumerate(prompt[::-1]):
                    if i % 2 == 0:
                        prefix = "<|prompter|>"
                    else:
                        prefix = "<|assistant|>"
                    input_text = f"{prefix}{prompt_part}<|endoftext|>" + input_text

                input_text = input_text + f"<|assistant|>{answer}<|endoftext|>"

                inputs = self.tokenizer(
                    input_text, return_tensors="pt", max_length=2048
                ).to(self.device)

            scores.append(self.model(**inputs).logits[0].cpu().detach().item())
            del inputs
        return scores<|MERGE_RESOLUTION|>--- conflicted
+++ resolved
@@ -169,15 +169,13 @@
             self.backbone = get_peft_model(self.backbone, lora_config)
             self.backbone.print_trainable_parameters()
 
-<<<<<<< HEAD
+        self.loss_fn = self.cfg.training.loss_class.get(
+            self.cfg.training.loss_function
+        )(self.cfg)
+
         if self.cfg.training.use_rlhf:
             self.value_head = ValueHead(self.backbone_config)
             self.value_head.summary.bias.data.zero_()
-=======
-        self.loss_fn = self.cfg.training.loss_class.get(
-            self.cfg.training.loss_function
-        )(self.cfg)
->>>>>>> a9938811
 
     def generate(self, batch: Dict, cfg: Any, remove_prompt=False):
         pad_token_id = (
@@ -301,16 +299,16 @@
                 mask_key=mask_key,
                 pad_keys=pad_keys,
             )
-<<<<<<< HEAD
 
         output = self.backbone(
             input_ids=batch["input_ids"],
             attention_mask=batch["attention_mask"],
-            labels=batch["labels"] if "labels" in batch else None,
             **kwargs,
         )
+
         if calculate_loss and not is_ref_model:
-            outputs["loss"] = output.loss
+            loss = self.loss_fn(output.logits, batch["labels"])
+            outputs["loss"] = loss
 
         if self.training and self.cfg.training.use_rlhf:
             last_hidden_state = output.hidden_states[-1]
@@ -325,16 +323,6 @@
                 if not is_ref_model
                 else None
             )
-=======
-            output = self.backbone(
-                input_ids=batch["input_ids"],
-                attention_mask=batch["attention_mask"],
-            )
-
-            if calculate_loss:
-                loss = self.loss_fn(output.logits, batch["labels"])
-                outputs["loss"] = loss
->>>>>>> a9938811
 
         if not self.training or generate:
             outputs["predicted_answer_ids"] = (
