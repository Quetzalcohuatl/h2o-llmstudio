--- conflicted
+++ resolved
@@ -58,15 +58,11 @@
     save_prediction_outputs,
 )
 from llm_studio.src.utils.logging_utils import write_flag
-<<<<<<< HEAD
-from llm_studio.src.utils.modeling_utils import unwrap_model
-=======
 from llm_studio.src.utils.modeling_utils import (
     check_disk_space,
     load_checkpoint,
     unwrap_model,
 )
->>>>>>> 25164164
 from llm_studio.src.utils.utils import add_file_to_zip, kill_child_processes
 
 logger = logging.getLogger(__name__)
