--- conflicted
+++ resolved
@@ -28,24 +28,7 @@
           type: "category",
           label: "Experiments",
           items: [
-<<<<<<< HEAD
-            "user-guide/experiments/experiment-settings",
-            "user-guide/experiments/view-an-experiment",
-            "user-guide/experiments/compare-experiments",
-            "user-guide/experiments/create-an-experiment",
-            "user-guide/experiments/monitoring-experiments",
-          ],
-        },
-        {
-          type: "category",
-          label: "Predictions",
-          items: [
-            "tutorials/predictions/tutorial-1c",
-            "tutorials/predictions/tutorial-2c",
-            "tutorials/predictions/tutorial-3c",
-=======
             "guide/create-experiment",
->>>>>>> be66308e
           ],
         },
       ],
